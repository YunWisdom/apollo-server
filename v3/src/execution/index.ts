export {
  GraphQLRequestContext,
  GraphQLRequestPipelineConfig,
} from 'apollo-server-core/dist/requestPipeline';
import {
  DocumentNode,
  parse,
  GraphQLError,
  GraphQLSchema,
  validate,
<<<<<<< HEAD
  execute,
  separateOperations,
} from 'graphql';
import { GraphQLRequest, GraphQLResponse, VariableValues } from "../types";
=======
  ExecutionResult,
  separateOperations,
} from 'graphql';
import { execute } from './execute';
export { GraphQLRequest, GraphQLResponse };
>>>>>>> 85912cfa

// TODO(AS3) I'm not sure if this is execution.  Perhaps, a top-level export.
export { GraphQLSchemaModule } from 'apollo-graphql';

export { Context, ContextFunction } from 'apollo-server-core';

export type UserContext = Record<string, any>;

/** Input for {@link processGraphqlRequest} */
interface ProcessGraphqlRequestInput<TRequestContext extends UserContext> {
  /**
   * A object consisting of a query string and, optionally,
   * an operationName, and variables.
   */
  request: GraphQLRequest;
  /**
   * An optional context object which is available during GraphQL execution.
   */
  context?: TRequestContext;
}

type ProcessGraphqlRequestAgainstSchemaInput<
  TRequestContext extends UserContext
> = ProcessGraphqlRequestInput<TRequestContext> & {
  /**
   * The `GraphQLSchema` to validate and execute the request against.
   */
  schema: GraphQLSchema
};

export type ProcessGraphqlRequest<
  TContext extends UserContext = UserContext
> = (input: ProcessGraphqlRequestInput<TContext>) => Promise<GraphQLResponse>;
export type ProcessGraphqlRequestAgainstSchema<
  TContext extends UserContext = UserContext
> = (input: ProcessGraphqlRequestAgainstSchemaInput<TContext>) =>
  Promise<GraphQLResponse> ;

/**
 * Process a GraphQLRequest. This includes parsing, validation,
 * and execution of a query against a provided schema.
 *
 * @param input An object containing the relevant properties from
 *              `ProcessGraphqlRequestInput`.
 *
 * @returns A Promise consisting of:
 *   1. Errors if parsing or validation errors occurred
 *   2. Data and errors if execution occurred but encountered errors
 *   3. Data without errors if execution was successful without errors
 */
<<<<<<< HEAD
export const processGraphqlRequestAgainstSchema:
  ProcessGraphqlRequestAgainstSchema = async function (input) {

  const {
    request: { query, operationName, variables },
    schema,
    context,
  } = input;
=======
export async function processGraphqlRequest<
  TContext extends Record<string, any> = Record<string, any>
>({
  request,
  schema,
  context,
}: ProcessRequestInput<TContext>): Promise<ExecutionResult> {
  const { query, operationName, variables } = request;
>>>>>>> 85912cfa

  if (!query) {
    return {
      errors: [new GraphQLError('No query document provided')],
    };
  }

  // returns early with errors if the document can't be parsed
  const parseResult = parseGraphqlRequest({ query });
  if ('error' in parseResult) {
    return { errors: [parseResult.error] };
  }

  // Collect document validation errors and return early if there are any
  const documentValidationErrors = validateGraphqlRequest({
    schema,
    document: parseResult.document,
    operationName,
  });

  if (documentValidationErrors.length > 0) {
    return { errors: documentValidationErrors };
  }

<<<<<<< HEAD
  return await executeGraphqlRequest({
=======
  return await executeGraphqlRequest<TContext>({
>>>>>>> 85912cfa
    schema,
    document: parseResult.document,
    operationName,
    ...(variables && { variables }),
    ...(context && { context }),
  });
}

/** Options for {@link parseGraphqlRequest} */
interface ParseInput {
  query: string;
}

type ParseResult = { error: GraphQLError } | { document: DocumentNode };

/**
 * Parse a GraphQL query into a DocumentNode
 *
 * @param args
 * @param args.query - A string representing a GraphQL query
 *
 * @returns A GraphQL DocumentNode if parse is successful, else a GraphQLError
 */
export function parseGraphqlRequest({ query }: ParseInput): ParseResult {
  try {
    const document = parse(query);
    return { document };
  } catch (e) {
    return { error: e as GraphQLError };
  }
}

/** Options for {@link validateGraphqlRequest} */
interface ValidateInput {
  document: DocumentNode;
  schema: GraphQLSchema;
  operationName?: string;
}

/**
 * Validate a query document against a schema
 *
 * @param args A query document
 * @param args.document A query document
 * @param args.schema The schema to validate a query document against
 * @param args.operationName (optional) An operationName must be provided if multiple operations exist in the provided document
 *
 * @returns An array of validation errors
 */
export function validateGraphqlRequest({
  document,
  schema,
  operationName,
}: ValidateInput): GraphQLError[] {
  const errors: GraphQLError[] = [];
  const operations = separateOperations(document);
  if (Object.keys(operations).length > 1 && !operationName) {
    errors.push(
      new GraphQLError(
        'An `operationName` must be provided if multiple operations exist in the query document.'
      )
    );
  }

  errors.push(...validate(schema, document));
  return errors;
}

/** Options for {@link executeGraphqlRequest} */
interface ExecutionInput<TContext extends UserContext = UserContext> {
  schema: GraphQLSchema;
  document: DocumentNode;
  operationName?: string;
  variables?: VariableValues;
  context?: TContext;
}

/**
 * Parse a GraphQL query into a DocumentNode
 *
 * @param args
 * @param args.schema - A GraphQLSchema to execute a query against
 * @param args.document - A DocumentNode representing a GraphQL query
 * @param args.operationName - (optional) The name of the operation from the document to execute. Not required if only one operation is provided in the document.
 * @param args.variables - (optional) Any variables to be provided to the query
 * @param args.context - (optional) A context object which will be accessible to resolvers during execution
 *
 * @returns
 *   1. Data if execution is successful with no errors
 *   2. Data and errors if execution occurred with errors
 *
 * @see https://github.com/graphql/graphql-spec/blob/master/spec/Section%207%20--%20Response.md#response-format
 */
<<<<<<< HEAD
export async function executeGraphqlRequest({
=======
export async function executeGraphqlRequest<
  TContext extends Record<string, any> = Record<string, any>
>({
>>>>>>> 85912cfa
  schema,
  document,
  operationName,
  variables,
  context,
<<<<<<< HEAD
}: ExecutionInput): Promise<GraphQLResponse> {
  return await execute<UserContext>({
=======
}: ExecutionInput<TContext>): Promise<ExecutionResult> {
  return await execute({
>>>>>>> 85912cfa
    schema,
    document,
    operationName,
    ...(variables && { variableValues: variables }),
    ...(context && { contextValue: context }),
  });
}<|MERGE_RESOLUTION|>--- conflicted
+++ resolved
@@ -8,18 +8,11 @@
   GraphQLError,
   GraphQLSchema,
   validate,
-<<<<<<< HEAD
-  execute,
   separateOperations,
 } from 'graphql';
 import { GraphQLRequest, GraphQLResponse, VariableValues } from "../types";
-=======
-  ExecutionResult,
-  separateOperations,
-} from 'graphql';
+export { GraphQLRequest, GraphQLResponse };
 import { execute } from './execute';
-export { GraphQLRequest, GraphQLResponse };
->>>>>>> 85912cfa
 
 // TODO(AS3) I'm not sure if this is execution.  Perhaps, a top-level export.
 export { GraphQLSchemaModule } from 'apollo-graphql';
@@ -70,7 +63,6 @@
  *   2. Data and errors if execution occurred but encountered errors
  *   3. Data without errors if execution was successful without errors
  */
-<<<<<<< HEAD
 export const processGraphqlRequestAgainstSchema:
   ProcessGraphqlRequestAgainstSchema = async function (input) {
 
@@ -79,16 +71,6 @@
     schema,
     context,
   } = input;
-=======
-export async function processGraphqlRequest<
-  TContext extends Record<string, any> = Record<string, any>
->({
-  request,
-  schema,
-  context,
-}: ProcessRequestInput<TContext>): Promise<ExecutionResult> {
-  const { query, operationName, variables } = request;
->>>>>>> 85912cfa
 
   if (!query) {
     return {
@@ -113,11 +95,7 @@
     return { errors: documentValidationErrors };
   }
 
-<<<<<<< HEAD
   return await executeGraphqlRequest({
-=======
-  return await executeGraphqlRequest<TContext>({
->>>>>>> 85912cfa
     schema,
     document: parseResult.document,
     operationName,
@@ -211,25 +189,14 @@
  *
  * @see https://github.com/graphql/graphql-spec/blob/master/spec/Section%207%20--%20Response.md#response-format
  */
-<<<<<<< HEAD
 export async function executeGraphqlRequest({
-=======
-export async function executeGraphqlRequest<
-  TContext extends Record<string, any> = Record<string, any>
->({
->>>>>>> 85912cfa
   schema,
   document,
   operationName,
   variables,
   context,
-<<<<<<< HEAD
 }: ExecutionInput): Promise<GraphQLResponse> {
-  return await execute<UserContext>({
-=======
-}: ExecutionInput<TContext>): Promise<ExecutionResult> {
   return await execute({
->>>>>>> 85912cfa
     schema,
     document,
     operationName,
